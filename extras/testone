#!/bin/bash

usage() {
  cat > /dev/stderr <<EOS
testone <package.name> <tests/test_script.py>

Run one test script with coverage for one package.

Usage:
    testone <package.name> <test_script.py>
    testone -h|--help

Options:
    -h, --help  Show this message and exit.

Example:
    extras/testone workflow.notify tests/test_notify.py

EOS
}


if [[ "$1" = "-h" ]] || [[ "$1" = "--help" ]]; then
	usage
  exit 0
fi

if [[ "$1" = "" ]] || [[ "$2" = "" ]]; then
  echo "ERROR: Missing argument(s)." > /dev/stderr
  echo "" > /dev/stderr
  usage
  exit 1
fi

# nosetests \
#   --verbose \
#   --with-yanc \
#   --yanc-color=on \
#   --with-coverage \
#   --cover-min-percentage=100 \
#   --cover-package="$1" \
#   --logging-clear-handlers \
#   "$2"

<<<<<<< HEAD
py.test \
  --cov-report term-missing \
  --cov="$1" \
=======
py.test --cov="$1" \
  --cov-report=term-missing \
  --cov-config=.coveragerc \
>>>>>>> 95c72c70
  "$2"<|MERGE_RESOLUTION|>--- conflicted
+++ resolved
@@ -42,13 +42,7 @@
 #   --logging-clear-handlers \
 #   "$2"
 
-<<<<<<< HEAD
-py.test \
-  --cov-report term-missing \
-  --cov="$1" \
-=======
 py.test --cov="$1" \
   --cov-report=term-missing \
   --cov-config=.coveragerc \
->>>>>>> 95c72c70
   "$2"